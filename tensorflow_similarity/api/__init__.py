<<<<<<< HEAD
from tensorflow_similarity import callbacks  # noqa
from tensorflow_similarity import distance_metrics  # noqa
from tensorflow_similarity import distances  # noqa
from tensorflow_similarity import evaluators  # noqa
from tensorflow_similarity import indexer  # noqa
from tensorflow_similarity import layers  # noqa
from tensorflow_similarity import losses  # noqa
from tensorflow_similarity import matchers  # noqa
from tensorflow_similarity import metrics  # noqa
from tensorflow_similarity import models  # noqa
from tensorflow_similarity import samplers  # noqa
from tensorflow_similarity import tables  # noqa
from tensorflow_similarity import visualization  # noqa
=======
# The file is used to list the public API for document generation purpose.
from tensorflow_similarity import architectures
from tensorflow_similarity import evaluators
from tensorflow_similarity import losses
from tensorflow_similarity import metrics
from tensorflow_similarity import matchers
from tensorflow_similarity import models
from tensorflow_similarity import samplers
from tensorflow_similarity import tables
from tensorflow_similarity import visualization
# from tensorflow_similarity import algebra  # not public
from tensorflow_similarity import callbacks
from tensorflow_similarity import distance_metrics
from tensorflow_similarity import distances
from tensorflow_similarity import indexer
from tensorflow_similarity import metrics
# from tensorflow_similarity import types  # not public
from tensorflow_similarity import utils
>>>>>>> ac718832
<|MERGE_RESOLUTION|>--- conflicted
+++ resolved
@@ -1,21 +1,7 @@
-<<<<<<< HEAD
-from tensorflow_similarity import callbacks  # noqa
-from tensorflow_similarity import distance_metrics  # noqa
-from tensorflow_similarity import distances  # noqa
-from tensorflow_similarity import evaluators  # noqa
-from tensorflow_similarity import indexer  # noqa
-from tensorflow_similarity import layers  # noqa
-from tensorflow_similarity import losses  # noqa
-from tensorflow_similarity import matchers  # noqa
-from tensorflow_similarity import metrics  # noqa
-from tensorflow_similarity import models  # noqa
-from tensorflow_similarity import samplers  # noqa
-from tensorflow_similarity import tables  # noqa
-from tensorflow_similarity import visualization  # noqa
-=======
 # The file is used to list the public API for document generation purpose.
 from tensorflow_similarity import architectures
 from tensorflow_similarity import evaluators
+from tensorflow_similarity import layers
 from tensorflow_similarity import losses
 from tensorflow_similarity import metrics
 from tensorflow_similarity import matchers
@@ -30,5 +16,4 @@
 from tensorflow_similarity import indexer
 from tensorflow_similarity import metrics
 # from tensorflow_similarity import types  # not public
-from tensorflow_similarity import utils
->>>>>>> ac718832
+from tensorflow_similarity import utils