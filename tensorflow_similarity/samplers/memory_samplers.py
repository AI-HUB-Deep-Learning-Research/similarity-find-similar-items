from collections import defaultdict
import random
from typing import Optional, Tuple

import tensorflow as tf
from tensorflow.types import experimental as tf_types
from .samplers import Augmenter
from .samplers import Sampler
from .samplers import Scheduler
from tqdm.auto import tqdm


class MultiShotMemorySampler(Sampler):

    def __init__(self,
                 x: tf_types.TensorLike,
                 y: tf_types.TensorLike,
                 class_per_batch: int,
                 batch_size: int = 32,
                 batch_per_epoch: int = 1000,
                 augmenter: Optional[Augmenter] = None,
                 scheduler: Optional[Scheduler] = None,
                 warmup: int = -1) -> None:

        super().__init__(class_per_batch,
                         batch_size=batch_size,
                         batch_per_epoch=batch_per_epoch,
                         augmenter=augmenter,
                         scheduler=scheduler,
                         warmup=warmup)
        self.x = x
        self.y = y

        # precompute information we need
        class_list, _ = tf.unique(y)
        self.class_list = [int(e) for e in class_list]

        # Mapping class to idx
        # In this sampler, contrary to file based one, the pool of examples
        # wont' change so we can optimize by doing this step in the constructor
        self.index_per_class = defaultdict(list)
        for idx in tqdm(range(len(x)), desc='indexing classes'):
            cl = int(y[idx])  # need to cast tensor
            self.index_per_class[cl].append(idx)

    def get_examples(self,
                     batch_id: int,
                     num_classes: int,
                     example_per_class: int
                     ) -> Tuple[tf_types.TensorLike, tf_types.TensorLike]:
        _ = batch_id

        # select class at ramdom
        class_list = random.sample(self.class_list, k=num_classes)

        # get example for each class
        idxs = []
        for class_id in class_list:
            class_idxs = self.index_per_class[class_id]
            idxs.extend(random.sample(class_idxs, k=example_per_class))

        random.shuffle(idxs)
        batch_x = tf.gather(self.x, idxs[:self.batch_size])
        batch_y = tf.gather(self.y, idxs[:self.batch_size])

        return batch_x, batch_y


class SingleShotMemorySampler(Sampler):
    def __init__(self,
                 x: tf_types.TensorLike,
                 augmenter: Augmenter,
                 class_per_batch: int,
                 batch_size: int = 32,
                 batch_per_epoch: int = 1000,
                 scheduler: Optional[Augmenter] = None,
                 warmup: int = -1) -> None:

        super().__init__(class_per_batch,
                         batch_size=batch_size,
                         batch_per_epoch=batch_per_epoch,
                         augmenter=augmenter,
                         scheduler=scheduler,
                         warmup=warmup)
        self.x = x
<<<<<<< HEAD
        self.num_elts = len(x)

    def get_examples(self, batch_id, num_classes, example_per_class):
        """ Select a single example at random as one elt == one class
        the augmentation code is the generating the extra examples

        Args:
            batch_id ([type]): [description]
            num_classes ([type]): [description]
            example_per_class ([type]): [description]

        Returns:
            [type]: [description]
        """

        # note: we draw at random the class so the sampler can scale up to
        # millions of points. Shuffling array is simply too slow
        idxs = tf.random.uniform((num_classes, ),
                                 minval=0,
                                 maxval=self.num_elts,
                                 dtype='int32')
        # don't forget to cast for speed
        y = [int(i) for i in idxs]
=======

    def get_examples(self,
                     batch_id: int,
                     num_classes: int,
                     example_per_class: int
                     ) -> Tuple[tf_types.TensorLike, tf_types.TensorLike]:
        _ = batch_id
        _ = example_per_class

        # select example at random as one elt == one class
        # the augmetnation is the one doing the extra example
        y = random.sample(range(len(self.idxs)), k=num_classes)
>>>>>>> 1a742f64
        x = [self.x[idx] for idx in y]

        return x, y<|MERGE_RESOLUTION|>--- conflicted
+++ resolved
@@ -83,21 +83,15 @@
                          scheduler=scheduler,
                          warmup=warmup)
         self.x = x
-<<<<<<< HEAD
         self.num_elts = len(x)
 
-    def get_examples(self, batch_id, num_classes, example_per_class):
-        """ Select a single example at random as one elt == one class
-        the augmentation code is the generating the extra examples
-
-        Args:
-            batch_id ([type]): [description]
-            num_classes ([type]): [description]
-            example_per_class ([type]): [description]
-
-        Returns:
-            [type]: [description]
-        """
+    def get_examples(self,
+                     batch_id: int,
+                     num_classes: int,
+                     example_per_class: int
+                     ) -> Tuple[tf_types.TensorLike, tf_types.TensorLike]:
+        _ = batch_id
+        _ = example_per_class
 
         # note: we draw at random the class so the sampler can scale up to
         # millions of points. Shuffling array is simply too slow
@@ -107,20 +101,6 @@
                                  dtype='int32')
         # don't forget to cast for speed
         y = [int(i) for i in idxs]
-=======
-
-    def get_examples(self,
-                     batch_id: int,
-                     num_classes: int,
-                     example_per_class: int
-                     ) -> Tuple[tf_types.TensorLike, tf_types.TensorLike]:
-        _ = batch_id
-        _ = example_per_class
-
-        # select example at random as one elt == one class
-        # the augmetnation is the one doing the extra example
-        y = random.sample(range(len(self.idxs)), k=num_classes)
->>>>>>> 1a742f64
         x = [self.x[idx] for idx in y]
 
         return x, y